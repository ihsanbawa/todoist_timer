import datetime
import os
import pytest
import tempfile
from unittest.mock import patch, MagicMock

# Ensure required environment variables for importing the app
os.environ.setdefault("TODOIST_API_TOKEN", "test_token")
os.environ.setdefault("TODOIST_CLIENT_SECRET", "secret")

<<<<<<< HEAD
# Use a temporary database path for the default DB to avoid polluting repo
fd, default_db_path = tempfile.mkstemp()
os.close(fd)
os.environ.setdefault("TASK_LINK_DB", default_db_path)

=======
>>>>>>> 97852b04
from app import app, timers, init_db, get_task_link, add_task_link

@pytest.fixture
def client():
    """Fixture to provide a test client."""
    with app.test_client() as client:
        yield client

def mock_validate_hmac(payload, received_hmac):
    """Mock HMAC validation to always return True for tests."""
    return True


def setup_in_memory_db():
    """Utility to configure an isolated SQLite DB for tests."""
    fd, path = tempfile.mkstemp()
    os.close(fd)
    app.config["DB_PATH"] = path
    init_db()

<<<<<<< HEAD

def test_database_persistence():
    """Verify that task links persist across database reinitialization."""
    fd, path = tempfile.mkstemp()
    os.close(fd)
    try:
        app.config["DB_PATH"] = path
        init_db()
        add_task_link("t1", "goal1")
        assert get_task_link("t1") == "goal1"

        # Simulate app restart by re-initializing the DB
        init_db()
        assert get_task_link("t1") == "goal1"
    finally:
        os.unlink(path)

=======
>>>>>>> 97852b04
@patch("app.validate_hmac", side_effect=mock_validate_hmac)
def test_start_timer(mock_hmac, client):
    """Test starting a timer."""
    payload = {
        "event_name": "note:added",
        "event_data": {
            "content": "Start Timer",
            "item": {"id": "12345", "user_id": "67890"}
        }
    }
    headers = {"X-Todoist-Hmac-SHA256": "mock_signature"}
    response = client.post("/webhook", json=payload, headers=headers)
    assert response.status_code == 200
    assert b"Timer started" in response.data

@patch("app.validate_hmac", side_effect=mock_validate_hmac)
def test_stop_timer_with_running_timer(mock_hmac, client):
    """Test stopping a timer when it is running."""
    # Simulate a running timer
    timers["67890:12345"] = {
        "start_time": datetime.datetime.now() - datetime.timedelta(minutes=5)
    }

    payload = {
        "event_name": "note:added",
        "event_data": {
            "content": "Stop Timer",
            "item": {"id": "12345", "user_id": "67890"}
        }
    }
    headers = {"X-Todoist-Hmac-SHA256": "mock_signature"}
    response = client.post("/webhook", json=payload, headers=headers)
    assert response.status_code == 200
    assert b"Timer stopped" in response.data

@patch("app.validate_hmac", side_effect=mock_validate_hmac)
def test_stop_timer_without_running_timer(mock_hmac, client):
    """Test stopping a timer when no timer is running."""
    payload = {
        "event_name": "note:added",
        "event_data": {
            "content": "Stop Timer",
            "item": {"id": "12345", "user_id": "67890"}
        }
    }
    headers = {"X-Todoist-Hmac-SHA256": "mock_signature"}
    response = client.post("/webhook", json=payload, headers=headers)
    assert response.status_code == 200
    assert b"No timer running for this task." in response.data

@patch("app.validate_hmac", side_effect=mock_validate_hmac)
def test_invalid_payload(mock_hmac, client):
    """Test handling of invalid payloads."""
    payload = {"invalid_key": "invalid_value"}
    headers = {"X-Todoist-Hmac-SHA256": "mock_signature"}
    response = client.post("/webhook", json=payload, headers=headers)
    assert response.status_code == 400
    assert b"Missing event_name" in response.data or b"Malformed JSON" in response.data

@patch("app.validate_hmac", side_effect=mock_validate_hmac)
def test_unhandled_event_type(mock_hmac, client):
    """Test handling of unhandled event types."""
    payload = {
        "event_name": "task:completed",
        "event_data": {
            "content": "Start Timer",
            "item": {"id": "12345", "user_id": "67890"}
        }
    }
    headers = {"X-Todoist-Hmac-SHA256": "mock_signature"}
    response = client.post("/webhook", json=payload, headers=headers)
    assert response.status_code == 200
    assert b"Event not handled" in response.data


@patch("app.validate_hmac", side_effect=mock_validate_hmac)
@patch("app.post_todoist_comment")
def test_add_to_beeminder(mock_comment, mock_hmac, client):
    """Link a task to a Beeminder goal via comment."""
    setup_in_memory_db()
    payload = {
        "event_name": "note:added",
        "event_data": {
            "content": "add to beeminder salah",
            "item": {"id": "123", "user_id": "u1"},
        },
    }
    headers = {"X-Todoist-Hmac-SHA256": "mock"}
    response = client.post("/webhook", json=payload, headers=headers)
    assert response.status_code == 200
    assert get_task_link("123") == "salah"


@patch("app.validate_hmac", side_effect=mock_validate_hmac)
@patch("app.post_todoist_comment")
def test_remove_from_beeminder(mock_comment, mock_hmac, client):
    """Unlink a task from Beeminder."""
    setup_in_memory_db()
    add_task_link("123", "salah")
    payload = {
        "event_name": "note:added",
        "event_data": {
            "content": "remove from beeminder",
            "item": {"id": "123", "user_id": "u1"},
        },
    }
    headers = {"X-Todoist-Hmac-SHA256": "mock"}
    response = client.post("/webhook", json=payload, headers=headers)
    assert response.status_code == 200
    assert get_task_link("123") is None


@patch("app.validate_hmac", side_effect=mock_validate_hmac)
@patch("app.requests.post")
def test_item_completed_sends_beeminder(mock_post, mock_hmac, client):
    """Completion of a linked task sends a Beeminder datapoint."""
    setup_in_memory_db()
    add_task_link("123", "salah")
    os.environ["BEEMINDER_AUTH_TOKEN"] = "token"
    mock_post.return_value.status_code = 200
    payload = {
        "event_name": "item:completed",
        "event_id": "abc123",
        "event_data": {"id": "123"},
    }
    headers = {"X-Todoist-Hmac-SHA256": "mock"}
    response = client.post("/webhook", json=payload, headers=headers)
    assert response.status_code == 200
    assert mock_post.called
    url = mock_post.call_args[0][0]
    assert "salah" in url
    assert mock_post.call_args[1]["data"]["requestid"] == "abc123"

#
# NEW TEST: Ensures that elapsed times above an hour are correctly merged.
#
@patch("app.validate_hmac", side_effect=mock_validate_hmac)
@patch("app.get_current_description")
@patch("app.update_todoist_description")
def test_merge_elapsed_time(mock_update_desc, mock_get_desc, mock_hmac, client):
    """
    Test that stopping the timer twice merges times correctly when
    there is already a (Total Time: Xh Xm Xs) in the description.
    """
    # 1) Simulate existing total time of 0h 49m 41s in the description
    existing_desc = "Some other info (Total Time: 0h 49m 41s)"
    mock_get_desc.return_value = existing_desc

    # 2) Simulate a running timer for ~51m 28s
    timers["67890:12345"] = {
        "start_time": datetime.datetime.now() - datetime.timedelta(minutes=51, seconds=28)
    }

    # 3) Stop Timer event
    payload = {
        "event_name": "note:added",
        "event_data": {
            "content": "Stop Timer",
            "item": {"id": "12345", "user_id": "67890"}
        }
    }
    headers = {"X-Todoist-Hmac-SHA256": "mock_signature"}
    response = client.post("/webhook", json=payload, headers=headers)
    assert response.status_code == 200
    assert b"Timer stopped" in response.data

    # 4) Verify the updated description merges times to (Total Time: 1h 41m 9s)
    # Explanation:
    #    0h 49m 41s --> 49*60 + 41 = 2981 seconds
    #    0h 51m 28s --> 51*60 + 28 = 3088 seconds
    #    total 6069 seconds = 1h 41m 9s
    updated_desc_arg = mock_update_desc.call_args[0][1]  # The `new_description` argument
    assert "(Total Time: 1h 41m 9s)" in updated_desc_arg
    assert "(Total Time: 0h 49m 41s)" not in updated_desc_arg<|MERGE_RESOLUTION|>--- conflicted
+++ resolved
@@ -8,14 +8,11 @@
 os.environ.setdefault("TODOIST_API_TOKEN", "test_token")
 os.environ.setdefault("TODOIST_CLIENT_SECRET", "secret")
 
-<<<<<<< HEAD
 # Use a temporary database path for the default DB to avoid polluting repo
 fd, default_db_path = tempfile.mkstemp()
 os.close(fd)
 os.environ.setdefault("TASK_LINK_DB", default_db_path)
 
-=======
->>>>>>> 97852b04
 from app import app, timers, init_db, get_task_link, add_task_link
 
 @pytest.fixture
@@ -35,8 +32,6 @@
     os.close(fd)
     app.config["DB_PATH"] = path
     init_db()
-
-<<<<<<< HEAD
 
 def test_database_persistence():
     """Verify that task links persist across database reinitialization."""
@@ -54,8 +49,6 @@
     finally:
         os.unlink(path)
 
-=======
->>>>>>> 97852b04
 @patch("app.validate_hmac", side_effect=mock_validate_hmac)
 def test_start_timer(mock_hmac, client):
     """Test starting a timer."""
